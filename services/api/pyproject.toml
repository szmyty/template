[build-system]
requires = ["poetry-core>=2.1.2"]
build-backend = "poetry.core.masonry.api"

[tool.poetry]
name = "api"
version = "0.1.0"
description = "Backend FastAPI service"
authors = ["Alan Szmyt <szmyty@gmail.com>"]
license = "MIT"
readme = "README.md"
homepage = "https://example.com"
repository = "https://github.com/yourname/yourrepo"
documentation = "https://example.com/docs"
keywords = ["fastapi", "backend", "api"]
packages = [{ include = "app" }]

[tool.poetry.dependencies]
python = "^3.12"  # or match what you specify in .tool-versions
fastapi = { extras = ["all"], version = "^0.115.12"}
<<<<<<< HEAD
sqlalchemy = "^2.0"
psycopg2-binary = "^2.9"
=======
fastapi-keycloak = "^0.12.0"
>>>>>>> 58141ac2

[tool.poetry.dev-dependencies]
# Add test/dev tools here later, e.g.:
# pytest = "^7.4"
# mypy = "^1.8"

[tool.poetry.scripts]
# Optional: Define CLI entry points if needed
# serve = "app.main:main"<|MERGE_RESOLUTION|>--- conflicted
+++ resolved
@@ -18,12 +18,9 @@
 [tool.poetry.dependencies]
 python = "^3.12"  # or match what you specify in .tool-versions
 fastapi = { extras = ["all"], version = "^0.115.12"}
-<<<<<<< HEAD
 sqlalchemy = "^2.0"
 psycopg2-binary = "^2.9"
-=======
 fastapi-keycloak = "^0.12.0"
->>>>>>> 58141ac2
 
 [tool.poetry.dev-dependencies]
 # Add test/dev tools here later, e.g.:
