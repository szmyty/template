--- conflicted
+++ resolved
@@ -15,10 +15,9 @@
     version=settings.PROJECT_VERSION,
 )
 
-<<<<<<< HEAD
 # Ensure database tables exist
 Base.metadata.create_all(bind=engine)
-=======
+
 # Initialize Keycloak integration. These values are loaded from environment
 # variables via the Settings class.
 keycloak = FastAPIKeycloak(
@@ -29,7 +28,6 @@
     realm=settings.KEYCLOAK_REALM,
     callback_uri=settings.KEYCLOAK_CALLBACK_URI,
 )
->>>>>>> 58141ac2
 
 app.include_router(api_router, tags=["api"])
 app.include_router(keycloak.get_auth_router(), prefix="/auth", tags=["auth"])
