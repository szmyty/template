from pydantic_settings import BaseSettings

class Settings(BaseSettings):
    PROJECT_NAME: str = "FastAPI Application"
    PROJECT_DESCRIPTION: str = "A FastAPI application with a custom configuration."
    PROJECT_VERSION: str = "1.0.0"
    ALLOWED_HOSTS: list[str] = ["*"]
    DEBUG: bool = False
    DATABASE_URL: str = "sqlite:///./test.db"
    API_TOKEN: str = "secret-token"

<<<<<<< HEAD
class Config:
    env_file = ".env"
    env_file_encoding = "utf-8"
=======
    # Keycloak configuration. These values can be overridden via environment
    # variables to point the service at your Keycloak instance.
    KEYCLOAK_SERVER_URL: str = "http://localhost:8080/"
    KEYCLOAK_REALM: str = "master"
    KEYCLOAK_CLIENT_ID: str = "fastapi"
    KEYCLOAK_CLIENT_SECRET: str | None = None
    KEYCLOAK_ADMIN_CLIENT_SECRET: str | None = None
    KEYCLOAK_CALLBACK_URI: str = "http://localhost:8000/auth/callback"

    class Config:
        env_file = ".env"
        env_file_encoding = "utf-8"
>>>>>>> 58141ac2


settings = Settings()<|MERGE_RESOLUTION|>--- conflicted
+++ resolved
@@ -9,11 +9,10 @@
     DATABASE_URL: str = "sqlite:///./test.db"
     API_TOKEN: str = "secret-token"
 
-<<<<<<< HEAD
 class Config:
     env_file = ".env"
     env_file_encoding = "utf-8"
-=======
+
     # Keycloak configuration. These values can be overridden via environment
     # variables to point the service at your Keycloak instance.
     KEYCLOAK_SERVER_URL: str = "http://localhost:8080/"
@@ -23,10 +22,4 @@
     KEYCLOAK_ADMIN_CLIENT_SECRET: str | None = None
     KEYCLOAK_CALLBACK_URI: str = "http://localhost:8000/auth/callback"
 
-    class Config:
-        env_file = ".env"
-        env_file_encoding = "utf-8"
->>>>>>> 58141ac2
-
-
 settings = Settings()